## Copyright 2018 The Nakama Authors
##
## Licensed under the Apache License, Version 2.0 (the "License");
## you may not use this file except in compliance with the License.
## You may obtain a copy of the License at
##
## http://www.apache.org/licenses/LICENSE-2.0
##
## Unless required by applicable law or agreed to in writing, software
## distributed under the License is distributed on an "AS IS" BASIS,
## WITHOUT WARRANTIES OR CONDITIONS OF ANY KIND, either express or implied.
## See the License for the specific language governing permissions and
## limitations under the License.

# docker build "$PWD" --build-arg commit="$(git rev-parse --short HEAD)" --build-arg version=v2.1.1 -t heroiclabs/nakama:2.1.1
# docker build "$PWD" --build-arg commit="$(git rev-parse --short HEAD)" --build-arg version="$(git rev-parse --short HEAD)" -t heroiclabs/nakama-prerelease:"$(git rev-parse --short HEAD)"

<<<<<<< HEAD
FROM golang:1.22.2-bookworm as builder
=======
FROM golang:1.22.4-bookworm as builder
>>>>>>> 7c84661c

ARG commit
ARG version

ENV GOOS linux
ENV GOARCH amd64
ENV CGO_ENABLED 1

RUN apt-get update && \
    apt-get -y upgrade && \
    apt-get install -y --no-install-recommends ca-certificates gcc libc6-dev git && \
    git config --global advice.detachedHead false && \
    git clone --quiet --depth=1 https://github.com/EchoTools/nakama /go/build/nakama

WORKDIR /go/build/nakama
RUN git checkout --quiet "$commit" && \
    go build -o /go/build-out/nakama -trimpath -mod=vendor -gcflags "-trimpath $PWD" -asmflags "-trimpath $PWD" -ldflags "-s -w -X main.version=$version -X main.commitID=$commit"

FROM debian:bookworm-slim

MAINTAINER Andrew Bates <andrew@sprock.io>

ARG version

LABEL version=$version
LABEL variant=nakama
LABEL description="Distributed server for Echo Arena and Echo Combat"

RUN mkdir -p /nakama/data/modules && \
    apt-get update && \
    apt-get -y upgrade && \
    apt-get install -y --no-install-recommends ca-certificates tzdata iproute2 tini && \
    apt-get clean && \
    rm -rf /var/lib/apt/lists/*

WORKDIR /nakama/
COPY --from=builder "/go/build-out/nakama" /nakama/
EXPOSE 7349 7350 7351

ENTRYPOINT ["tini", "--", "/nakama/nakama"]

HEALTHCHECK --interval=30s --timeout=10s \
  CMD /nakama/nakama healthcheck || exit 1<|MERGE_RESOLUTION|>--- conflicted
+++ resolved
@@ -15,11 +15,7 @@
 # docker build "$PWD" --build-arg commit="$(git rev-parse --short HEAD)" --build-arg version=v2.1.1 -t heroiclabs/nakama:2.1.1
 # docker build "$PWD" --build-arg commit="$(git rev-parse --short HEAD)" --build-arg version="$(git rev-parse --short HEAD)" -t heroiclabs/nakama-prerelease:"$(git rev-parse --short HEAD)"
 
-<<<<<<< HEAD
-FROM golang:1.22.2-bookworm as builder
-=======
 FROM golang:1.22.4-bookworm as builder
->>>>>>> 7c84661c
 
 ARG commit
 ARG version
