--- conflicted
+++ resolved
@@ -14,11 +14,7 @@
 
 # docker build .. -f Dockerfile.local -t nakama:dev
 
-<<<<<<< HEAD
-FROM golang:1.22.2-bookworm AS builder
-=======
 FROM golang:1.22.4-bookworm AS builder
->>>>>>> 7c84661c
 
 ENV GOOS linux
 ENV GOARCH amd64
